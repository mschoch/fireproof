--- conflicted
+++ resolved
@@ -14,12 +14,8 @@
   TransactionMeta,
   AnyLink,
   StoreRuntime,
-<<<<<<< HEAD
   BaseBlockstore,
-} from "./storage-engine";
-=======
 } from "./storage-engine/index.js";
->>>>>>> f99e1a85
 import {
   type IndexKeyType,
   type DocUpdate,
