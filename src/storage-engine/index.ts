--- conflicted
+++ resolved
@@ -30,11 +30,8 @@
 export { Loader, Loadable } from "./loader.js";
 export { DataStore, MetaStore } from "./store.js";
 export { RemoteWAL, type WALState } from "./remote-wal.js";
-<<<<<<< HEAD
+export { parseCarFile } from "./loader-helpers.js";
 
-=======
-export { parseCarFile } from "./loader-helpers.js";
->>>>>>> 75e71bbe
 export {
   DbMeta,
   AnyBlock,
