import { useEffect, useState } from 'react'
// import { useProduceState } from '../hooks'

import { Fireproof, Index } from '../../../../'

// const sleep = ms => new Promise(resolve => setTimeout(resolve, ms))

function mulberry32 (a) {
  return function () {
    let t = a += 0x6D2B79F5
    t = Math.imul(t ^ t >>> 15, t | 1)
    t ^= t + Math.imul(t ^ t >>> 7, t | 61)
    return ((t ^ t >>> 14) >>> 0) / 4294967296
  }
}

const rand = mulberry32(42) // determinstic fixtures

const loadFixtures = async (database) => {
  const nextId = () => rand().toString(35).slice(2)

  const listTitles = ['Building Apps', 'Having Fun', 'Making Breakfast']
  const todoTitles = [['In the browser', 'On the phone', 'With or without Redux', 'Login components', 'GraphQL queries', 'Automatic replication and versioning'],
    ['Rollerskating meetup', 'Motorcycle ride', 'Write a sci-fi story with ChatGPT'],
    ['Macadamia nut milk', 'Avocado toast', 'Coffee', 'Bacon', 'Sourdough bread', 'Fruit salad', 'Yogurt', 'Muesli', 'Smoothie', 'Oatmeal', 'Cereal',
      'Pancakes', 'Waffles', 'French toast', 'Baked beans', 'Hash browns', 'Poached eggs', 'Egg and tomato sandwich']]
  for (let j = 0; j < 3; j++) {
    const ok = await database.put({ title: listTitles[j], type: 'list', _id: nextId() })
    for (let i = 0; i < todoTitles[j].length; i++) {
      console.log('db', ok.id, listTitles[j], todoTitles[j][i])
      await database.put({
        _id: nextId(),
        title: todoTitles[j][i],
        listId: ok.id,
        completed: rand() > 0.75,
        type: 'todo',
        createdAt: new Date().toISOString()
      })
    }
  }
}

const defineDatabase = () => {
  const database = Fireproof.storage()
  database.allLists = new Index(database, function (doc, map) {
    if (doc.type === 'list') map(doc.type, doc)
  })
  database.todosbyList = new Index(database, function (doc, map) {
    if (doc.type === 'todo' && doc.listId) {
      map([doc.listId, doc.createdAt], doc)
    }
  })
  window.fireproof = database
  return database
}

export default function useFireproof (options) {
  const [ready, setReady] = useState(false)
  const refresh = options.refresh || (() => {})
  const database = defineDatabase()

  useEffect(() => {
    const doSetup = async () => {
      await loadFixtures(database)
      setReady(true)
    }
    doSetup()
  }, [])

  const withRefresh = (fn) => async (...args) => {
    const result = await fn(...args)
    // await sleep(1000)
    refresh()
    return result
  }

  const fetchAllLists = async () => {
    const lists = await database.allLists.query({ range: ['list', 'listx'] })
    return lists.rows.map((row) => row.value)
  }

  const fetchListWithTodos = async (_id) => {
    const list = await database.get(_id)
    const todos = await database.todosbyList.query({ range: [[_id, '0'], [_id, '9']] })
    return { list, todos: todos.rows.map((row) => row.value) }
  }

  const addList = async (title) => {
    return await database.put({ title, type: 'list' })
  }

  const addTodo = withRefresh(async (listId, title) => {
    return await database.put({ completed: false, title, listId, type: 'todo', createdAt: new Date().toISOString() })
  })

  const toggle = withRefresh(async ({ completed, ...doc }) => {
    return await database.put({ completed: !completed, ...doc })
  })

  const destroy = withRefresh(async ({ _id }) => {
    return await database.del(_id)
  })

  const updateTitle = withRefresh(async (doc, title) => {
    doc.title = title
    return await database.put(doc)
  })

  const clearCompleted = withRefresh(async (listId) => {
    const todos = (await database.todosbyList.query({ range: [[listId, '0'], [listId, '9']] })).rows.map((row) => row.value)
    const todosToDelete = todos.filter((todo) => todo.completed)
    for (const todoToDelete of todosToDelete) {
      await database.del(todoToDelete._id)
    }
  })

  return {
    fetchAllLists,
    fetchListWithTodos,

    addList,
    addTodo,
    // toggleAll,
    // load,
    toggle,
    destroy,
    updateTitle,
    clearCompleted,
    // onAuthChange
    // isLoading
<<<<<<< HEAD
    ready,
    database
=======
    database,
    ready
>>>>>>> 15ec7efc
  }
}<|MERGE_RESOLUTION|>--- conflicted
+++ resolved
@@ -128,12 +128,7 @@
     clearCompleted,
     // onAuthChange
     // isLoading
-<<<<<<< HEAD
-    ready,
-    database
-=======
     database,
     ready
->>>>>>> 15ec7efc
   }
 }