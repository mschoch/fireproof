--- conflicted
+++ resolved
@@ -30,20 +30,9 @@
 }
 
 export const connect = {
-<<<<<<< HEAD
+
   s3: ({ blockstore }: Connectable, { upload, download,websocket }: { upload: string; download: string,websocket:string }) => {
     const connection = new ConnectS3(upload, download,websocket)
-=======
-  s3free: ({ blockstore }: Connectable) => {
-    const upload = 'https://udvtu5wy39.execute-api.us-east-2.amazonaws.com/uploads'
-    const download = 'https://crdt-s3uploadbucket-dcjyurxwxmba.s3.us-east-2.amazonaws.com'
-    const connection = new ConnectS3(upload, download)
-    connection.connect(blockstore)
-    return connection
-  },
-  s3: ({ blockstore }: Connectable, { upload, download }: { upload: string; download: string }) => {
-    const connection = new ConnectS3(upload, download)
->>>>>>> ce1ad0a9
     connection.connect(blockstore)
     return connection
   },
