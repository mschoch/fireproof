--- conflicted
+++ resolved
@@ -59,11 +59,7 @@
         // preserveModules: true,
         sourcemap: true,
         inlineDynamicImports: true,
-<<<<<<< HEAD
-      },
-=======
       }
->>>>>>> 460abded
     ]
   }),
   bundle({
