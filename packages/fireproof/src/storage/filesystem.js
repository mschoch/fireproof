--- conflicted
+++ resolved
@@ -1,12 +1,5 @@
-<<<<<<< HEAD
-// import { readFileSync } from 'fs'
-import fs from 'fs'
-// const {readFileSync}=require('fs');
-import { mkdir, writeFile } from 'fs/promises'
-=======
 
 // import { mkdir, writeFile } from 'fs/promises'
->>>>>>> e0cd52ad
 import { join, dirname } from 'path'
 import { homedir } from 'os'
 import { Base } from './base.js'
@@ -39,7 +32,7 @@
 
   async readCar (carCid) {
     const carFilename = join(this.config.dataDir, this.name, `${carCid.toString()}.car`)
-    const got = fs.readFileSync(carFilename)
+    const got = readFileSync(carFilename)
     // console.log('readCar', carFilename, got.constructor.name)
     return got
   }
@@ -67,7 +60,7 @@
 
 function loadSync (filename) {
   try {
-    return fs.readFileSync(filename, 'utf8').toString()
+    return readFileSync(filename, 'utf8').toString()
   } catch (error) {
     // console.log('error', error)
     return null
